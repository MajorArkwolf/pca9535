use hal::i2c::I2c as HalI2c;
use lazy_static::lazy_static;
use shared_bus::{BusManager, I2cProxy};
use std::sync::Mutex;

use pca9535::expander::SyncExpander;
use pca9535::{ExpanderInputPin, ExpanderOutputPin};
use rppal::gpio::{Gpio, InputPin, OutputPin};
use rppal::i2c::I2c;

pub const ADDR: u8 = 33; //I2C address of IO Expander

pub type ShareableI2c = I2cProxy<'static, Mutex<I2c>>;

lazy_static! {
    pub static ref I2C_BUS: Mutex<&'static BusManager<Mutex<I2c>>> = {
        let i2c = I2c::new().unwrap();
        let i2c_bus: &'static _ = shared_bus::new_std!(I2c = i2c).unwrap();

        Mutex::new(i2c_bus)
    };
    pub static ref RPI_GPIO: Mutex<RpiGPIO> = {
        let gpio = Gpio::new().unwrap();

        let rpi_gpio = RpiGPIO {
            in0_3: gpio.get(10).unwrap().into_input(),
            out0_4: gpio.get(22).unwrap().into_output_low(),
            out0_7: gpio.get(4).unwrap().into_output_low(),
            in1_5: gpio.get(25).unwrap().into_input(),
            out1_0: gpio.get(14).unwrap().into_output_low(),
            out1_1: gpio.get(15).unwrap().into_output_low(),
            _out1_2: gpio.get(18).unwrap().into_output_low(),
            _out1_3: gpio.get(23).unwrap().into_output_low(),
            _in1_4: gpio.get(24).unwrap().into_input(),
            in1_6: gpio.get(8).unwrap().into_input(),
            _in1_7: gpio.get(7).unwrap().into_input(),
        };

        Mutex::new(rpi_gpio)
    };
}

pub struct RpiGPIO {
    pub in0_3: InputPin,
    pub out0_4: OutputPin,
    pub out0_7: OutputPin,
    pub in1_5: InputPin,
    pub out1_0: OutputPin,
    pub out1_1: OutputPin,
    pub _out1_2: OutputPin,
    pub _out1_3: OutputPin,
    pub _in1_4: InputPin,
    pub in1_6: InputPin,
    pub _in1_7: InputPin,
}

pub struct Pca9535GPIO<'a, T, I2C, E>
where
    T: SyncExpander<I2C>,
<<<<<<< HEAD
    I2C: HalI2c<Error = E>,
=======
    I2C: HalI2c,
>>>>>>> 51efb4b7
{
    pub _in0_3: ExpanderInputPin<'a, I2C, T, E>,
    pub in0_4: ExpanderInputPin<'a, I2C, T, E>,
    pub _out0_7: ExpanderOutputPin<'a, I2C, T, E>,
    pub out1_5: ExpanderOutputPin<'a, I2C, T, E>,
}<|MERGE_RESOLUTION|>--- conflicted
+++ resolved
@@ -57,11 +57,7 @@
 pub struct Pca9535GPIO<'a, T, I2C, E>
 where
     T: SyncExpander<I2C>,
-<<<<<<< HEAD
-    I2C: HalI2c<Error = E>,
-=======
     I2C: HalI2c,
->>>>>>> 51efb4b7
 {
     pub _in0_3: ExpanderInputPin<'a, I2C, T, E>,
     pub in0_4: ExpanderInputPin<'a, I2C, T, E>,
